--- conflicted
+++ resolved
@@ -586,34 +586,6 @@
         methodNode.setProperty(UaMethodNode.OutputArguments, sqrtMethod.getOutputArguments());
         methodNode.setInvocationHandler(sqrtMethod);
 
-<<<<<<< HEAD
-        try {
-            AnnotationBasedInvocationHandler invocationHandler =
-                AnnotationBasedInvocationHandler.fromAnnotatedObject(server, new SqrtMethod());
-
-            methodNode.setProperty(UaMethodNode.InputArguments, invocationHandler.getInputArguments());
-            methodNode.setProperty(UaMethodNode.OutputArguments, invocationHandler.getOutputArguments());
-            methodNode.setInvocationHandler(invocationHandler);
-
-            nodeManager.addNode(methodNode);
-
-            folderNode.addReference(new Reference(
-                folderNode.getNodeId(),
-                Identifiers.HasComponent,
-                methodNode.getNodeId().expanded(),
-                true
-            ));
-
-            methodNode.addReference(new Reference(
-                methodNode.getNodeId(),
-                Identifiers.HasComponent,
-                folderNode.getNodeId().expanded(),
-                false
-            ));
-        } catch (Exception e) {
-            logger.error("Error creating sqrt() method.", e);
-        }
-=======
         nodeManager.addNode(methodNode);
 
         methodNode.addReference(new Reference(
@@ -623,7 +595,6 @@
             folderNode.getNodeClass(),
             false
         ));
->>>>>>> be4b9344
     }
 
     private void addGenerateEventMethod(UaFolderNode folderNode) {
@@ -640,34 +611,6 @@
         methodNode.setProperty(UaMethodNode.OutputArguments, generateEventMethod.getOutputArguments());
         methodNode.setInvocationHandler(generateEventMethod);
 
-<<<<<<< HEAD
-        try {
-            AnnotationBasedInvocationHandler invocationHandler =
-                AnnotationBasedInvocationHandler.fromAnnotatedObject(server, new GenerateEvent(server, methodNode));
-
-            methodNode.setProperty(UaMethodNode.InputArguments, invocationHandler.getInputArguments());
-            methodNode.setProperty(UaMethodNode.OutputArguments, invocationHandler.getOutputArguments());
-            methodNode.setInvocationHandler(invocationHandler);
-
-            nodeManager.addNode(methodNode);
-
-            folderNode.addReference(new Reference(
-                folderNode.getNodeId(),
-                Identifiers.HasComponent,
-                methodNode.getNodeId().expanded(),
-                true
-            ));
-
-            methodNode.addReference(new Reference(
-                methodNode.getNodeId(),
-                Identifiers.HasComponent,
-                folderNode.getNodeId().expanded(),
-                false
-            ));
-        } catch (Exception e) {
-            logger.error("Error creating generateEvent() method.", e);
-        }
-=======
         nodeManager.addNode(methodNode);
 
         methodNode.addReference(new Reference(
@@ -677,7 +620,6 @@
             folderNode.getNodeClass(),
             false
         ));
->>>>>>> be4b9344
     }
 
     private void addCustomObjectTypeAndInstance(UaFolderNode rootFolder) {
